import glob
import random
import os
import torch
from torch.utils.data import Dataset
from PIL import Image
import torchvision.transforms as transforms
import numpy as np

from torch.utils.data import DataLoader

def get_loader(root, transforms_, mode='train', batch_size=1, shuffle=True, num_workers=4):
    dataset = AnomalyDataset(root=root, transforms_=transforms_, mode=mode)
    loader = DataLoader(dataset, batch_size=batch_size, shuffle=shuffle, num_workers=num_workers)
    return loader


class AnomalyDataset(Dataset):
    """
    Dataset class for anomaly detection using CycleGAN.
    Loads only normal/healthy images for training, and normal + anomalous images for testing.
    """
    def __init__(self, root, transforms_=None, mode='train'):
        self.transform = transforms.Compose(transforms_)
        self.mode = mode
        
        if mode == 'train':
            # For training, only load normal images
            self.files = sorted(glob.glob(os.path.join(root, 'train/NORMAL') + '/*.*'))
            print(f"Training with {len(self.files)} normal images")
        elif mode == 'test':
            # For testing, load all types of images (normal and anomalous)
            normal_files = sorted(glob.glob(os.path.join(root, 'test/NORMAL') + '/*.*'))
            cnv_files = sorted(glob.glob(os.path.join(root, 'test/CNV') + '/*.*'))
            dme_files = sorted(glob.glob(os.path.join(root, 'test/DME') + '/*.*'))
            drusen_files = sorted(glob.glob(os.path.join(root, 'test/DRUSEN') + '/*.*'))
            
            # Combine all files with labels
            self.files = []
            self.labels = []
            
            # Normal images (label 0)
            for file in normal_files:
                self.files.append(file)
                self.labels.append(0)  # 0 = normal
            
            # Anomalous images (label 1)
            for file in cnv_files + dme_files + drusen_files:
                self.files.append(file)
                self.labels.append(1)  # 1 = anomaly
                
            print(f"Testing with {len(normal_files)} normal and {len(cnv_files + dme_files + drusen_files)} anomalous images")

    def __getitem__(self, index):
        image_path = self.files[index % len(self.files)]
        
        # Open image and convert to RGB if needed
        image = Image.open(image_path)
        if image.mode != 'RGB':
            image = image.convert('RGB')
            
        image = self.transform(image)
        
        if self.mode == 'train':
            # For training, return the same image twice (A and B are the same)
            # This forces the model to learn identity mapping for normal images
            return {'A': image, 'B': image, 'path': image_path}
        else:
            # For testing, return image with its label
            label = self.labels[index % len(self.files)]
            return {'image': image, 'label': label, 'path': image_path}

    def __len__(self):
        return len(self.files)


class NormalOnlyDatasetGrayscale(Dataset):
    """
    Grayscale dataset that only loads normal images for self-supervised training.
    This is optimized for medical imaging where grayscale is the standard.
    """
    def __init__(self, root, transforms_=None, mode='train'):
        self.transform = transforms.Compose(transforms_)
        
        # Load only normal images from the specified split
        if mode == 'train':
            self.files = sorted(glob.glob(os.path.join(root, 'train/NORMAL') + '/*.*'))
        elif mode == 'val':
            self.files = sorted(glob.glob(os.path.join(root, 'val/NORMAL') + '/*.*'))
        else:
            self.files = sorted(glob.glob(os.path.join(root, 'test/NORMAL') + '/*.*'))
            
        print(f"Loaded {len(self.files)} normal grayscale images for {mode}")

    def __getitem__(self, index):
        image_path = self.files[index % len(self.files)]
        
        # Open image and keep as grayscale (no RGB conversion)
        image = Image.open(image_path)
        if image.mode != 'L':  # Convert to grayscale if not already
            image = image.convert('L')
            
        image = self.transform(image)
        
        # Return the same image as both A and B for identity mapping
        return {'A': image, 'B': image, 'path': image_path}

    def __len__(self):
        return len(self.files)


class AnomalyDatasetGrayscale(Dataset):
    """
    Dataset class for anomaly detection using grayscale images.
    Contains both normal and abnormal images with labels.
    """
    
    def __init__(self, normal_dir, abnormal_dir, transform=None):
        self.transform = transform
        
        # Get all normal images
        normal_files = []
        for ext in ['*.jpg', '*.jpeg', '*.png', '*.bmp']:
            normal_files.extend(glob.glob(os.path.join(normal_dir, ext)))
        
        # Get all abnormal images  
        abnormal_files = []
        for ext in ['*.jpg', '*.jpeg', '*.png', '*.bmp']:
            abnormal_files.extend(glob.glob(os.path.join(abnormal_dir, ext)))
        
        # Combine files and create labels
        self.files = normal_files + abnormal_files
        self.labels = [0] * len(normal_files) + [1] * len(abnormal_files)  # 0=normal, 1=abnormal
        
        print(f"Loaded {len(normal_files)} normal and {len(abnormal_files)} abnormal grayscale images")
    
    def __getitem__(self, index):
        image_path = self.files[index]
        label = self.labels[index]
        
        # Load image and convert to grayscale
        image = Image.open(image_path).convert('L')  # Convert to grayscale
        
        if self.transform:
            image = self.transform(image)
            
        return {'image': image, 'label': label, 'path': image_path}
    
    def __len__(self):
        return len(self.files)

<<<<<<< HEAD

class MultiClassAnomalyDatasetGrayscale(Dataset):
    """
    Dataset for testing anomaly detection performance across different disease classes.
    Allows testing Normal vs specific disease classes (CNV, DME, DRUSEN) individually.
    """
    def __init__(self, dataset_root, disease_class='CNV', transform=None):
        """
        Args:
            dataset_root: Root directory containing test data (e.g., 'OCT2017')
            disease_class: Disease class to test ('CNV', 'DME', 'DRUSEN', or 'ALL')
            transform: Transform to apply to images
        """
        self.transform = transform
        self.disease_class = disease_class
        
        # Load normal images
        normal_dir = os.path.join(dataset_root, 'test', 'NORMAL')
        normal_files = []
        for ext in ['*.jpg', '*.jpeg', '*.png', '*.bmp']:
            normal_files.extend(glob.glob(os.path.join(normal_dir, ext)))
        
        # Load disease-specific images
        if disease_class == 'ALL':
            # Load all disease classes
            disease_files = []
            disease_labels = []
            class_names = ['CNV', 'DME', 'DRUSEN']
            for i, class_name in enumerate(class_names):
                disease_dir = os.path.join(dataset_root, 'test', class_name)
                class_files = []
                for ext in ['*.jpg', '*.jpeg', '*.png', '*.bmp']:
                    class_files.extend(glob.glob(os.path.join(disease_dir, ext)))
                disease_files.extend(class_files)
                disease_labels.extend([i + 1] * len(class_files))  # 1=CNV, 2=DME, 3=DRUSEN
            
            # Combine files and labels
            self.files = normal_files + disease_files
            self.labels = [0] * len(normal_files) + disease_labels  # 0=normal
            self.class_names = ['NORMAL'] + class_names
            
        else:
            # Load specific disease class
            disease_dir = os.path.join(dataset_root, 'test', disease_class)
            disease_files = []
            for ext in ['*.jpg', '*.jpeg', '*.png', '*.bmp']:
                disease_files.extend(glob.glob(os.path.join(disease_dir, ext)))
            
            # Combine files and create binary labels
            self.files = normal_files + disease_files
            self.labels = [0] * len(normal_files) + [1] * len(disease_files)  # 0=normal, 1=disease
            self.class_names = ['NORMAL', disease_class]
        
        print(f"Loaded dataset for {disease_class}:")
        print(f"  Normal images: {len(normal_files)}")
        if disease_class == 'ALL':
            cnv_count = sum(1 for label in disease_labels if label == 1)
            dme_count = sum(1 for label in disease_labels if label == 2)
            drusen_count = sum(1 for label in disease_labels if label == 3)
            print(f"  CNV images: {cnv_count}")
            print(f"  DME images: {dme_count}")
            print(f"  DRUSEN images: {drusen_count}")
        else:
            print(f"  {disease_class} images: {len(disease_files)}")
    
    def __getitem__(self, index):
        image_path = self.files[index]
        label = self.labels[index]
        
        # Load image and convert to grayscale
        image = Image.open(image_path).convert('L')
        
        if self.transform:
            image = self.transform(image)
            
        return {'image': image, 'label': label, 'path': image_path}
    
    def __len__(self):
        return len(self.files)
    
    def get_class_name(self, label):
        """Get class name from label"""
        return self.class_names[label]
=======
class NormalOnlyDataset(Dataset):
    """
    Dataset that only loads normal images (RGB) for self-supervised training.
    """
    def __init__(self, root, transforms_=None, mode='train'):
        self.transform = transforms.Compose(transforms_)
        
        if mode == 'train':
            self.files = sorted(glob.glob(os.path.join(root, 'train/NORMAL', '*.*')))
        elif mode == 'val':
            self.files = sorted(glob.glob(os.path.join(root, 'val/NORMAL', '*.*')))
        else:
            self.files = sorted(glob.glob(os.path.join(root, 'test/NORMAL', '*.*')))
        
        print(f"Loaded {len(self.files)} normal RGB images for {mode}")

    def __getitem__(self, index):
        image_path = self.files[index % len(self.files)]
        image = Image.open(image_path)
        if image.mode != 'RGB':
            image = image.convert('RGB')
        image = self.transform(image)
        return {'A': image, 'B': image, 'path': image_path}

    def __len__(self):
        return len(self.files)
>>>>>>> 6c75d2dc
<|MERGE_RESOLUTION|>--- conflicted
+++ resolved
@@ -149,7 +149,6 @@
     def __len__(self):
         return len(self.files)
 
-<<<<<<< HEAD
 
 class MultiClassAnomalyDatasetGrayscale(Dataset):
     """
@@ -233,7 +232,7 @@
     def get_class_name(self, label):
         """Get class name from label"""
         return self.class_names[label]
-=======
+
 class NormalOnlyDataset(Dataset):
     """
     Dataset that only loads normal images (RGB) for self-supervised training.
@@ -259,5 +258,4 @@
         return {'A': image, 'B': image, 'path': image_path}
 
     def __len__(self):
-        return len(self.files)
->>>>>>> 6c75d2dc
+        return len(self.files)